--- conflicted
+++ resolved
@@ -1,10 +1,6 @@
 [package]
 name = "unix-ts"
-<<<<<<< HEAD
-version = "0.5.0"
-=======
 version = "0.6.0"
->>>>>>> 26005a26
 edition = "2021"
 authors = [
   "Luke Sneeringer <luke@sneeringer.com>"
@@ -28,11 +24,7 @@
 unix-ts-macros = { path = "macros", version = "0.4" }
 
 [dev-dependencies]
-<<<<<<< HEAD
-chrono-tz = "0.8"
-=======
 chrono-tz = "^0.8.3"
->>>>>>> 26005a26
 assert2 = "0.3"
 
 [build-dependencies]
